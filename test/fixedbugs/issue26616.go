// errorcheck

// Copyright 2018 The Go Authors. All rights reserved.
// Use of this source code is governed by a BSD-style
// license that can be found in the LICENSE file.

package p

<<<<<<< HEAD
var x int = three() // ERROR "assignment mismatch: 1 variable but three returns 3 values|3\-valued"

func f() {
	var _ int = three() // ERROR "assignment mismatch: 1 variable but three returns 3 values|3\-valued"
	var a int = three() // ERROR "assignment mismatch: 1 variable but three returns 3 values|3\-valued"
	a = three()         // ERROR "assignment mismatch: 1 variable but three returns 3 values|cannot assign"
	b := three()        // ERROR "assignment mismatch: 1 variable but three returns 3 values|cannot initialize"
=======
var x int = three() // ERROR "assignment mismatch: 1 variable but three returns 3 values|multiple-value function call in single-value context"

func f() {
	var _ int = three() // ERROR "assignment mismatch: 1 variable but three returns 3 values|multiple-value function call in single-value context"
	var a int = three() // ERROR "assignment mismatch: 1 variable but three returns 3 values|multiple-value function call in single-value context"
	a = three()         // ERROR "assignment mismatch: 1 variable but three returns 3 values|multiple-value function call in single-value context"
	b := three()        // ERROR "assignment mismatch: 1 variable but three returns 3 values|single variable set to multiple-value|multiple-value function call in single-value context"
>>>>>>> 4e8f681e

	_, _ = a, b
}

func three() (int, int, int)<|MERGE_RESOLUTION|>--- conflicted
+++ resolved
@@ -6,24 +6,13 @@
 
 package p
 
-<<<<<<< HEAD
-var x int = three() // ERROR "assignment mismatch: 1 variable but three returns 3 values|3\-valued"
+var x int = three() // ERROR "assignment mismatch: 1 variable but three returns 3 values|multiple-value function call in single-value context|3\-valued"
 
 func f() {
-	var _ int = three() // ERROR "assignment mismatch: 1 variable but three returns 3 values|3\-valued"
-	var a int = three() // ERROR "assignment mismatch: 1 variable but three returns 3 values|3\-valued"
-	a = three()         // ERROR "assignment mismatch: 1 variable but three returns 3 values|cannot assign"
-	b := three()        // ERROR "assignment mismatch: 1 variable but three returns 3 values|cannot initialize"
-=======
-var x int = three() // ERROR "assignment mismatch: 1 variable but three returns 3 values|multiple-value function call in single-value context"
-
-func f() {
-	var _ int = three() // ERROR "assignment mismatch: 1 variable but three returns 3 values|multiple-value function call in single-value context"
-	var a int = three() // ERROR "assignment mismatch: 1 variable but three returns 3 values|multiple-value function call in single-value context"
-	a = three()         // ERROR "assignment mismatch: 1 variable but three returns 3 values|multiple-value function call in single-value context"
-	b := three()        // ERROR "assignment mismatch: 1 variable but three returns 3 values|single variable set to multiple-value|multiple-value function call in single-value context"
->>>>>>> 4e8f681e
-
+	var _ int = three() // ERROR "assignment mismatch: 1 variable but three returns 3 values|multiple-value function call in single-value context|3\-valued"
+	var a int = three() // ERROR "assignment mismatch: 1 variable but three returns 3 values|multiple-value function call in single-value context|3\-valued"
+	a = three()         // ERROR "assignment mismatch: 1 variable but three returns 3 values|multiple-value function call in single-value context|cannot assign"
+	b := three()        // ERROR "assignment mismatch: 1 variable but three returns 3 values|single variable set to multiple-value|multiple-value function call in single-value context|cannot initialize"
 	_, _ = a, b
 }
 
