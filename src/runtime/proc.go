--- conflicted
+++ resolved
@@ -177,12 +177,9 @@
 	if s.elem != nil {
 		gothrow("runtime: sudog with non-nil elem")
 	}
-<<<<<<< HEAD
-=======
 	if s.selectdone != nil {
 		gothrow("runtime: sudog with non-nil selectdone")
 	}
->>>>>>> ee8e28d3
 	gp := getg()
 	if gp.param != nil {
 		gothrow("runtime: releaseSudog with non-nil gp.param")
