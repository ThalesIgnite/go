// Derived from Inferno utils/6l/l.h and related files.
// https://bitbucket.org/inferno-os/inferno-os/src/default/utils/6l/l.h
//
//	Copyright © 1994-1999 Lucent Technologies Inc.  All rights reserved.
//	Portions Copyright © 1995-1997 C H Forsyth (forsyth@terzarima.net)
//	Portions Copyright © 1997-1999 Vita Nuova Limited
//	Portions Copyright © 2000-2007 Vita Nuova Holdings Limited (www.vitanuova.com)
//	Portions Copyright © 2004,2006 Bruce Ellis
//	Portions Copyright © 2005-2007 C H Forsyth (forsyth@terzarima.net)
//	Revisions Copyright © 2000-2007 Lucent Technologies Inc. and others
//	Portions Copyright © 2009 The Go Authors. All rights reserved.
//
// Permission is hereby granted, free of charge, to any person obtaining a copy
// of this software and associated documentation files (the "Software"), to deal
// in the Software without restriction, including without limitation the rights
// to use, copy, modify, merge, publish, distribute, sublicense, and/or sell
// copies of the Software, and to permit persons to whom the Software is
// furnished to do so, subject to the following conditions:
//
// The above copyright notice and this permission notice shall be included in
// all copies or substantial portions of the Software.
//
// THE SOFTWARE IS PROVIDED "AS IS", WITHOUT WARRANTY OF ANY KIND, EXPRESS OR
// IMPLIED, INCLUDING BUT NOT LIMITED TO THE WARRANTIES OF MERCHANTABILITY,
// FITNESS FOR A PARTICULAR PURPOSE AND NONINFRINGEMENT.  IN NO EVENT SHALL THE
// AUTHORS OR COPYRIGHT HOLDERS BE LIABLE FOR ANY CLAIM, DAMAGES OR OTHER
// LIABILITY, WHETHER IN AN ACTION OF CONTRACT, TORT OR OTHERWISE, ARISING FROM,
// OUT OF OR IN CONNECTION WITH THE SOFTWARE OR THE USE OR OTHER DEALINGS IN
// THE SOFTWARE.

package obj

import (
	"bufio"
	"cmd/internal/dwarf"
	"cmd/internal/objabi"
	"cmd/internal/src"
	"cmd/internal/sys"
	"fmt"
	"sync"
)

// An Addr is an argument to an instruction.
// The general forms and their encodings are:
//
//	sym±offset(symkind)(reg)(index*scale)
//		Memory reference at address &sym(symkind) + offset + reg + index*scale.
//		Any of sym(symkind), ±offset, (reg), (index*scale), and *scale can be omitted.
//		If (reg) and *scale are both omitted, the resulting expression (index) is parsed as (reg).
//		To force a parsing as index*scale, write (index*1).
//		Encoding:
//			type = TYPE_MEM
//			name = symkind (NAME_AUTO, ...) or 0 (NAME_NONE)
//			sym = sym
//			offset = ±offset
//			reg = reg (REG_*)
//			index = index (REG_*)
//			scale = scale (1, 2, 4, 8)
//
//	$<mem>
//		Effective address of memory reference <mem>, defined above.
//		Encoding: same as memory reference, but type = TYPE_ADDR.
//
//	$<±integer value>
//		This is a special case of $<mem>, in which only ±offset is present.
//		It has a separate type for easy recognition.
//		Encoding:
//			type = TYPE_CONST
//			offset = ±integer value
//
//	*<mem>
//		Indirect reference through memory reference <mem>, defined above.
//		Only used on x86 for CALL/JMP *sym(SB), which calls/jumps to a function
//		pointer stored in the data word sym(SB), not a function named sym(SB).
//		Encoding: same as above, but type = TYPE_INDIR.
//
//	$*$<mem>
//		No longer used.
//		On machines with actual SB registers, $*$<mem> forced the
//		instruction encoding to use a full 32-bit constant, never a
//		reference relative to SB.
//
//	$<floating point literal>
//		Floating point constant value.
//		Encoding:
//			type = TYPE_FCONST
//			val = floating point value
//
//	$<string literal, up to 8 chars>
//		String literal value (raw bytes used for DATA instruction).
//		Encoding:
//			type = TYPE_SCONST
//			val = string
//
//	<register name>
//		Any register: integer, floating point, control, segment, and so on.
//		If looking for specific register kind, must check type and reg value range.
//		Encoding:
//			type = TYPE_REG
//			reg = reg (REG_*)
//
//	x(PC)
//		Encoding:
//			type = TYPE_BRANCH
//			val = Prog* reference OR ELSE offset = target pc (branch takes priority)
//
//	$±x-±y
//		Final argument to TEXT, specifying local frame size x and argument size y.
//		In this form, x and y are integer literals only, not arbitrary expressions.
//		This avoids parsing ambiguities due to the use of - as a separator.
//		The ± are optional.
//		If the final argument to TEXT omits the -±y, the encoding should still
//		use TYPE_TEXTSIZE (not TYPE_CONST), with u.argsize = ArgsSizeUnknown.
//		Encoding:
//			type = TYPE_TEXTSIZE
//			offset = x
//			val = int32(y)
//
//	reg<<shift, reg>>shift, reg->shift, reg@>shift
//		Shifted register value, for ARM and ARM64.
//		In this form, reg must be a register and shift can be a register or an integer constant.
//		Encoding:
//			type = TYPE_SHIFT
//		On ARM:
//			offset = (reg&15) | shifttype<<5 | count
//			shifttype = 0, 1, 2, 3 for <<, >>, ->, @>
//			count = (reg&15)<<8 | 1<<4 for a register shift count, (n&31)<<7 for an integer constant.
//		On ARM64:
//			offset = (reg&31)<<16 | shifttype<<22 | (count&63)<<10
//			shifttype = 0, 1, 2 for <<, >>, ->
//
//	(reg, reg)
//		A destination register pair. When used as the last argument of an instruction,
//		this form makes clear that both registers are destinations.
//		Encoding:
//			type = TYPE_REGREG
//			reg = first register
//			offset = second register
//
//	[reg, reg, reg-reg]
//		Register list for ARM, ARM64, 386/AMD64.
//		Encoding:
//			type = TYPE_REGLIST
//		On ARM:
//			offset = bit mask of registers in list; R0 is low bit.
//		On ARM64:
//			offset = register count (Q:size) | arrangement (opcode) | first register
//		On 386/AMD64:
//			reg = range low register
//			offset = 2 packed registers + kind tag (see x86.EncodeRegisterRange)
//
//	reg, reg
//		Register pair for ARM.
//		TYPE_REGREG2
//
//	(reg+reg)
//		Register pair for PPC64.
//		Encoding:
//			type = TYPE_MEM
//			reg = first register
//			index = second register
//			scale = 1
//
//	reg.[US]XT[BHWX]
//		Register extension for ARM64
//		Encoding:
//			type = TYPE_REG
//			reg = REG_[US]XT[BHWX] + register + shift amount
//			offset = ((reg&31) << 16) | (exttype << 13) | (amount<<10)
//
//	reg.<T>
//		Register arrangement for ARM64 SIMD register
//		e.g.: V1.S4, V2.S2, V7.D2, V2.H4, V6.B16
//		Encoding:
//			type = TYPE_REG
//			reg = REG_ARNG + register + arrangement
//
//	reg.<T>[index]
//		Register element for ARM64
//		Encoding:
//			type = TYPE_REG
//			reg = REG_ELEM + register + arrangement
//			index = element index

type Addr struct {
	Reg    int16
	Index  int16
	Scale  int16 // Sometimes holds a register.
	Type   AddrType
	Name   AddrName
	Class  int8
	Offset int64
	Sym    *LSym

	// argument value:
	//	for TYPE_SCONST, a string
	//	for TYPE_FCONST, a float64
	//	for TYPE_BRANCH, a *Prog (optional)
	//	for TYPE_TEXTSIZE, an int32 (optional)
	Val interface{}
}

type AddrName int8

const (
	NAME_NONE AddrName = iota
	NAME_EXTERN
	NAME_STATIC
	NAME_AUTO
	NAME_PARAM
	// A reference to name@GOT(SB) is a reference to the entry in the global offset
	// table for 'name'.
	NAME_GOTREF
	// Indicates that this is a reference to a TOC anchor.
	NAME_TOCREF
)

//go:generate stringer -type AddrType

type AddrType uint8

const (
	TYPE_NONE AddrType = iota
	TYPE_BRANCH
	TYPE_TEXTSIZE
	TYPE_MEM
	TYPE_CONST
	TYPE_FCONST
	TYPE_SCONST
	TYPE_REG
	TYPE_ADDR
	TYPE_SHIFT
	TYPE_REGREG
	TYPE_REGREG2
	TYPE_INDIR
	TYPE_REGLIST
)

// Prog describes a single machine instruction.
//
// The general instruction form is:
//
//	(1) As.Scond From [, ...RestArgs], To
//	(2) As.Scond From, Reg [, ...RestArgs], To, RegTo2
//
// where As is an opcode and the others are arguments:
// From, Reg are sources, and To, RegTo2 are destinations.
// RestArgs can hold additional sources and destinations.
// Usually, not all arguments are present.
// For example, MOVL R1, R2 encodes using only As=MOVL, From=R1, To=R2.
// The Scond field holds additional condition bits for systems (like arm)
// that have generalized conditional execution.
// (2) form is present for compatibility with older code,
// to avoid too much changes in a single swing.
// (1) scheme is enough to express any kind of operand combination.
//
// Jump instructions use the Pcond field to point to the target instruction,
// which must be in the same linked list as the jump instruction.
//
// The Progs for a given function are arranged in a list linked through the Link field.
//
// Each Prog is charged to a specific source line in the debug information,
// specified by Pos.Line().
// Every Prog has a Ctxt field that defines its context.
// For performance reasons, Progs usually are usually bulk allocated, cached, and reused;
// those bulk allocators should always be used, rather than new(Prog).
//
// The other fields not yet mentioned are for use by the back ends and should
// be left zeroed by creators of Prog lists.
type Prog struct {
	Ctxt     *Link    // linker context
	Link     *Prog    // next Prog in linked list
	From     Addr     // first source operand
	RestArgs []Addr   // can pack any operands that not fit into {Prog.From, Prog.To}
	To       Addr     // destination operand (second is RegTo2 below)
	Pcond    *Prog    // target of conditional jump
	Forwd    *Prog    // for x86 back end
	Rel      *Prog    // for x86, arm back ends
	Pc       int64    // for back ends or assembler: virtual or actual program counter, depending on phase
	Pos      src.XPos // source position of this instruction
	Spadj    int32    // effect of instruction on stack pointer (increment or decrement amount)
	As       As       // assembler opcode
	Reg      int16    // 2nd source operand
	RegTo2   int16    // 2nd destination operand
	Mark     uint16   // bitmask of arch-specific items
	Optab    uint16   // arch-specific opcode index
	Scond    uint8    // bits that describe instruction suffixes (e.g. ARM conditions)
	Back     uint8    // for x86 back end: backwards branch state
	Ft       uint8    // for x86 back end: type index of Prog.From
	Tt       uint8    // for x86 back end: type index of Prog.To
	Isize    uint8    // for x86 back end: size of the instruction in bytes
}

// From3Type returns p.GetFrom3().Type, or TYPE_NONE when
// p.GetFrom3() returns nil.
//
// Deprecated: for the same reasons as Prog.GetFrom3.
func (p *Prog) From3Type() AddrType {
	if p.RestArgs == nil {
		return TYPE_NONE
	}
	return p.RestArgs[0].Type
}

// GetFrom3 returns second source operand (the first is Prog.From).
// In combination with Prog.From and Prog.To it makes common 3 operand
// case easier to use.
//
// Should be used only when RestArgs is set with SetFrom3.
//
// Deprecated: better use RestArgs directly or define backend-specific getters.
// Introduced to simplify transition to []Addr.
// Usage of this is discouraged due to fragility and lack of guarantees.
func (p *Prog) GetFrom3() *Addr {
	if p.RestArgs == nil {
		return nil
	}
	return &p.RestArgs[0]
}

// SetFrom3 assigns []Addr{a} to p.RestArgs.
// In pair with Prog.GetFrom3 it can help in emulation of Prog.From3.
//
// Deprecated: for the same reasons as Prog.GetFrom3.
func (p *Prog) SetFrom3(a Addr) {
	p.RestArgs = []Addr{a}
}

// An As denotes an assembler opcode.
// There are some portable opcodes, declared here in package obj,
// that are common to all architectures.
// However, the majority of opcodes are arch-specific
// and are declared in their respective architecture's subpackage.
type As int16

// These are the portable opcodes.
const (
	AXXX As = iota
	ACALL
	ADUFFCOPY
	ADUFFZERO
	AEND
	AFUNCDATA
	AJMP
	ANOP
	APCALIGN
	APCDATA
	ARET
	AGETCALLERPC
	ATEXT
	AUNDEF
	A_ARCHSPECIFIC
)

// Each architecture is allotted a distinct subspace of opcode values
// for declaring its arch-specific opcodes.
// Within this subspace, the first arch-specific opcode should be
// at offset A_ARCHSPECIFIC.
//
// Subspaces are aligned to a power of two so opcodes can be masked
// with AMask and used as compact array indices.
const (
	ABase386 = (1 + iota) << 11
	ABaseARM
	ABaseAMD64
	ABasePPC64
	ABaseARM64
	ABaseMIPS
	ABaseRISCV
	ABaseS390X
	ABaseWasm

	AllowedOpCodes = 1 << 11            // The number of opcodes available for any given architecture.
	AMask          = AllowedOpCodes - 1 // AND with this to use the opcode as an array index.
)

// An LSym is the sort of symbol that is written to an object file.
// It represents Go symbols in a flat pkg+"."+name namespace.
type LSym struct {
	Name string
	Type objabi.SymKind
	Attribute

	RefIdx int // Index of this symbol in the symbol reference list.
	Size   int64
	Gotype *LSym
	P      []byte
	R      []Reloc

	Func *FuncInfo

	Pkg    string
	PkgIdx int32
	SymIdx int32 // TODO: replace RefIdx
}

// A FuncInfo contains extra fields for STEXT symbols.
type FuncInfo struct {
	Args     int32
	Locals   int32
	Text     *Prog
	Autot    map[*LSym]struct{}
	Pcln     Pcln
	InlMarks []InlMark

	dwarfInfoSym       *LSym
	dwarfLocSym        *LSym
	dwarfRangesSym     *LSym
	dwarfAbsFnSym      *LSym
	dwarfDebugLinesSym *LSym

	GCArgs             *LSym
	GCLocals           *LSym
	GCRegs             *LSym
	StackObjects       *LSym
	OpenCodedDeferInfo *LSym

	FuncInfoSym *LSym
}

type InlMark struct {
	// When unwinding from an instruction in an inlined body, mark
	// where we should unwind to.
	// id records the global inlining id of the inlined body.
	// p records the location of an instruction in the parent (inliner) frame.
	p  *Prog
	id int32
}

// Mark p as the instruction to set as the pc when
// "unwinding" the inlining global frame id. Usually it should be
// instruction with a file:line at the callsite, and occur
// just before the body of the inlined function.
func (fi *FuncInfo) AddInlMark(p *Prog, id int32) {
	fi.InlMarks = append(fi.InlMarks, InlMark{p: p, id: id})
}

// Record the type symbol for an auto variable so that the linker
// an emit DWARF type information for the type.
func (fi *FuncInfo) RecordAutoType(gotype *LSym) {
	if fi.Autot == nil {
		fi.Autot = make(map[*LSym]struct{})
	}
	fi.Autot[gotype] = struct{}{}
}

//go:generate stringer -type ABI

// ABI is the calling convention of a text symbol.
type ABI uint8

const (
	// ABI0 is the stable stack-based ABI. It's important that the
	// value of this is "0": we can't distinguish between
	// references to data and ABI0 text symbols in assembly code,
	// and hence this doesn't distinguish between symbols without
	// an ABI and text symbols with ABI0.
	ABI0 ABI = iota

	// ABIInternal is the internal ABI that may change between Go
	// versions. All Go functions use the internal ABI and the
	// compiler generates wrappers for calls to and from other
	// ABIs.
	ABIInternal

	ABICount
)

// Attribute is a set of symbol attributes.
type Attribute uint32

const (
	AttrDuplicateOK Attribute = 1 << iota
	AttrCFunc
	AttrNoSplit
	AttrLeaf
	AttrWrapper
	AttrNeedCtxt
	AttrNoFrame
	AttrSeenGlobl
	AttrOnList
	AttrStatic

	// MakeTypelink means that the type should have an entry in the typelink table.
	AttrMakeTypelink

	// ReflectMethod means the function may call reflect.Type.Method or
	// reflect.Type.MethodByName. Matching is imprecise (as reflect.Type
	// can be used through a custom interface), so ReflectMethod may be
	// set in some cases when the reflect package is not called.
	//
	// Used by the linker to determine what methods can be pruned.
	AttrReflectMethod

	// Local means make the symbol local even when compiling Go code to reference Go
	// symbols in other shared libraries, as in this mode symbols are global by
	// default. "local" here means in the sense of the dynamic linker, i.e. not
	// visible outside of the module (shared library or executable) that contains its
	// definition. (When not compiling to support Go shared libraries, all symbols are
	// local in this sense unless there is a cgo_export_* directive).
	AttrLocal

	// For function symbols; indicates that the specified function was the
	// target of an inline during compilation
	AttrWasInlined

	// TopFrame means that this function is an entry point and unwinders should not
	// keep unwinding beyond this frame.
	AttrTopFrame

	// Indexed indicates this symbol has been assigned with an index (when using the
	// new object file format).
	AttrIndexed

	// attrABIBase is the value at which the ABI is encoded in
	// Attribute. This must be last; all bits after this are
	// assumed to be an ABI value.
	//
	// MUST BE LAST since all bits above this comprise the ABI.
	attrABIBase
)

func (a Attribute) DuplicateOK() bool   { return a&AttrDuplicateOK != 0 }
func (a Attribute) MakeTypelink() bool  { return a&AttrMakeTypelink != 0 }
func (a Attribute) CFunc() bool         { return a&AttrCFunc != 0 }
func (a Attribute) NoSplit() bool       { return a&AttrNoSplit != 0 }
func (a Attribute) Leaf() bool          { return a&AttrLeaf != 0 }
func (a Attribute) SeenGlobl() bool     { return a&AttrSeenGlobl != 0 }
func (a Attribute) OnList() bool        { return a&AttrOnList != 0 }
func (a Attribute) ReflectMethod() bool { return a&AttrReflectMethod != 0 }
func (a Attribute) Local() bool         { return a&AttrLocal != 0 }
func (a Attribute) Wrapper() bool       { return a&AttrWrapper != 0 }
func (a Attribute) NeedCtxt() bool      { return a&AttrNeedCtxt != 0 }
func (a Attribute) NoFrame() bool       { return a&AttrNoFrame != 0 }
func (a Attribute) Static() bool        { return a&AttrStatic != 0 }
func (a Attribute) WasInlined() bool    { return a&AttrWasInlined != 0 }
func (a Attribute) TopFrame() bool      { return a&AttrTopFrame != 0 }
func (a Attribute) Indexed() bool       { return a&AttrIndexed != 0 }

func (a *Attribute) Set(flag Attribute, value bool) {
	if value {
		*a |= flag
	} else {
		*a &^= flag
	}
}

func (a Attribute) ABI() ABI { return ABI(a / attrABIBase) }
func (a *Attribute) SetABI(abi ABI) {
	const mask = 1 // Only one ABI bit for now.
	*a = (*a &^ (mask * attrABIBase)) | Attribute(abi)*attrABIBase
}

var textAttrStrings = [...]struct {
	bit Attribute
	s   string
}{
	{bit: AttrDuplicateOK, s: "DUPOK"},
	{bit: AttrMakeTypelink, s: ""},
	{bit: AttrCFunc, s: "CFUNC"},
	{bit: AttrNoSplit, s: "NOSPLIT"},
	{bit: AttrLeaf, s: "LEAF"},
	{bit: AttrSeenGlobl, s: ""},
	{bit: AttrOnList, s: ""},
	{bit: AttrReflectMethod, s: "REFLECTMETHOD"},
	{bit: AttrLocal, s: "LOCAL"},
	{bit: AttrWrapper, s: "WRAPPER"},
	{bit: AttrNeedCtxt, s: "NEEDCTXT"},
	{bit: AttrNoFrame, s: "NOFRAME"},
	{bit: AttrStatic, s: "STATIC"},
	{bit: AttrWasInlined, s: ""},
	{bit: AttrTopFrame, s: "TOPFRAME"},
	{bit: AttrIndexed, s: ""},
}

// TextAttrString formats a for printing in as part of a TEXT prog.
func (a Attribute) TextAttrString() string {
	var s string
	for _, x := range textAttrStrings {
		if a&x.bit != 0 {
			if x.s != "" {
				s += x.s + "|"
			}
			a &^= x.bit
		}
	}
	switch a.ABI() {
	case ABI0:
	case ABIInternal:
		s += "ABIInternal|"
		a.SetABI(0) // Clear ABI so we don't print below.
	}
	if a != 0 {
		s += fmt.Sprintf("UnknownAttribute(%d)|", a)
	}
	// Chop off trailing |, if present.
	if len(s) > 0 {
		s = s[:len(s)-1]
	}
	return s
}

// The compiler needs LSym to satisfy fmt.Stringer, because it stores
// an LSym in ssa.ExternSymbol.
func (s *LSym) String() string {
	return s.Name
}

type Pcln struct {
	Pcsp        Pcdata
	Pcfile      Pcdata
	Pcline      Pcdata
	Pcinline    Pcdata
	Pcdata      []Pcdata
	Funcdata    []*LSym
	Funcdataoff []int64
	File        []string
	Lastfile    string
	Lastindex   int
	InlTree     InlTree // per-function inlining tree extracted from the global tree
}

type Reloc struct {
	Off  int32
	Siz  uint8
	Type objabi.RelocType
	Add  int64
	Sym  *LSym
}

type Auto struct {
	Asym    *LSym
	Aoffset int32
	Name    AddrName
	Gotype  *LSym
}

type Pcdata struct {
	P []byte
}

// Link holds the context for writing object code from a compiler
// to be linker input or for reading that input into the linker.
type Link struct {
	Headtype           objabi.HeadType
	Arch               *LinkArch
	Debugasm           int
	Debugvlog          bool
	Debugpcln          string
	Flag_shared        bool
	Flag_dynlink       bool
	Flag_linkshared    bool
	Flag_optimize      bool
	Flag_locationlists bool
<<<<<<< HEAD
	Flag_go115newobj   bool // use new object file format
=======
	Flag_newobj        bool // use new object file format
	Retpoline          bool // emit use of retpoline stubs for indirect jmp/call
>>>>>>> 0cc12901
	Bso                *bufio.Writer
	Pathname           string
	hashmu             sync.Mutex       // protects hash, funchash
	hash               map[string]*LSym // name -> sym mapping
	funchash           map[string]*LSym // name -> sym mapping for ABIInternal syms
	statichash         map[string]*LSym // name -> sym mapping for static syms
	PosTable           src.PosTable
	InlTree            InlTree // global inlining tree used by gc/inl.go
	DwFixups           *DwarfFixupTable
	Imports            []string
	DiagFunc           func(string, ...interface{})
	DiagFlush          func()
	DebugInfo          func(fn *LSym, info *LSym, curfn interface{}) ([]dwarf.Scope, dwarf.InlCalls) // if non-nil, curfn is a *gc.Node
	GenAbstractFunc    func(fn *LSym)
	Errors             int

	InParallel           bool // parallel backend phase in effect
	Framepointer_enabled bool
	UseBASEntries        bool // Use Base Address Selection Entries in location lists and PC ranges

	// state for writing objects
	Text []*LSym
	Data []*LSym

	// ABIAliases are text symbols that should be aliased to all
	// ABIs. These symbols may only be referenced and not defined
	// by this object, since the need for an alias may appear in a
	// different object than the definition. Hence, this
	// information can't be carried in the symbol definition.
	//
	// TODO(austin): Replace this with ABI wrappers once the ABIs
	// actually diverge.
	ABIAliases []*LSym

	// pkgIdx maps package path to index. The index is used for
	// symbol reference in the object file.
	pkgIdx map[string]int32

	defs       []*LSym // list of defined symbols in the current package
	nonpkgdefs []*LSym // list of defined non-package symbols
	nonpkgrefs []*LSym // list of referenced non-package symbols
}

func (ctxt *Link) Diag(format string, args ...interface{}) {
	ctxt.Errors++
	ctxt.DiagFunc(format, args...)
}

func (ctxt *Link) Logf(format string, args ...interface{}) {
	fmt.Fprintf(ctxt.Bso, format, args...)
	ctxt.Bso.Flush()
}

// The smallest possible offset from the hardware stack pointer to a local
// variable on the stack. Architectures that use a link register save its value
// on the stack in the function prologue and so always have a pointer between
// the hardware stack pointer and the local variable area.
func (ctxt *Link) FixedFrameSize() int64 {
	switch ctxt.Arch.Family {
	case sys.AMD64, sys.I386, sys.Wasm:
		return 0
	case sys.PPC64:
		// PIC code on ppc64le requires 32 bytes of stack, and it's easier to
		// just use that much stack always on ppc64x.
		return int64(4 * ctxt.Arch.PtrSize)
	default:
		return int64(ctxt.Arch.PtrSize)
	}
}

// LinkArch is the definition of a single architecture.
type LinkArch struct {
	*sys.Arch
	Init           func(*Link)
	Preprocess     func(*Link, *LSym, ProgAlloc)
	Assemble       func(*Link, *LSym, ProgAlloc)
	Progedit       func(*Link, *Prog, ProgAlloc)
	UnaryDst       map[As]bool // Instruction takes one operand, a destination.
	DWARFRegisters map[int16]int16
}<|MERGE_RESOLUTION|>--- conflicted
+++ resolved
@@ -652,12 +652,8 @@
 	Flag_linkshared    bool
 	Flag_optimize      bool
 	Flag_locationlists bool
-<<<<<<< HEAD
 	Flag_go115newobj   bool // use new object file format
-=======
-	Flag_newobj        bool // use new object file format
 	Retpoline          bool // emit use of retpoline stubs for indirect jmp/call
->>>>>>> 0cc12901
 	Bso                *bufio.Writer
 	Pathname           string
 	hashmu             sync.Mutex       // protects hash, funchash
