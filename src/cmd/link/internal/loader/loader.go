--- conflicted
+++ resolved
@@ -1911,13 +1911,8 @@
 // Does not add non-package symbols yet, which will be done in LoadNonpkgSyms.
 // Does not read symbol data.
 // Returns the fingerprint of the object.
-<<<<<<< HEAD
 func (l *Loader) Preload(localSymVersion int, f *bio.Reader, lib *sym.Library, unit *sym.CompilationUnit, length int64) goobj2.FingerprintType {
-	roObject, readonly, err := f.Slice(uint64(length))
-=======
-func (l *Loader) Preload(syms *sym.Symbols, f *bio.Reader, lib *sym.Library, unit *sym.CompilationUnit, length int64) goobj2.FingerprintType {
 	roObject, readonly, err := f.Slice(uint64(length)) // TODO: no need to map blocks that are for tools only (e.g. RefName)
->>>>>>> d282b0f1
 	if err != nil {
 		log.Fatal("cannot read object file:", err)
 	}
